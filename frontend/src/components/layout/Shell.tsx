import { NavLink, Outlet } from 'react-router-dom';
import { Logo } from '../ui';
import { useAuth } from '../../store';
import { cn } from '../../lib/utils';

const navigation = [
  { name: 'Scan', href: '/app/scan', icon: '📸' },
  { name: 'Inventory', href: '/app/inventory', icon: '📦' },
  { name: 'Recipes', href: '/app/recipes', icon: '👨‍🍳' },
];

export default function Shell() {
  const { logout } = useAuth();

  const handleLogout = () => {
    logout();
    window.location.assign('/');
  };

  return (
    <div className="h-screen flex bg-neutral-50">
      {/* Sidebar */}
      <div className="hidden md:flex md:w-64 md:flex-col">
        <div className="flex flex-col flex-grow border-r border-neutral-200 bg-white overflow-y-auto">
          {/* Logo */}
<<<<<<< HEAD
          <div className="flex items-center flex-shrink-0 px-4 py-4 border-b border-gray-200">
            <Logo size={28} variant="mono" />
=======
          <div className="flex items-center flex-shrink-0 px-4 py-4 border-b border-neutral-200">
            <div className="flex items-center space-x-2">
              <span className="text-2xl">🍝</span>
              <span className="text-xl font-bold text-neutral-800">Al Dente</span>
            </div>
>>>>>>> f28015f9
          </div>

          {/* Navigation */}
          <nav className="mt-5 flex-1 px-2 space-y-1">
            {navigation.map((item) => (
              <NavLink
                key={item.name}
                to={item.href}
                className={({ isActive }) =>
                  cn(
                    'group flex items-center px-2 py-2 text-sm font-medium rounded-md transition-colors',
                    isActive
                      ? 'bg-primary-100 text-primary-700'
                      : 'text-neutral-600 hover:bg-neutral-50 hover:text-neutral-800'
                  )
                }
              >
                <span className="mr-3 text-lg">{item.icon}</span>
                {item.name}
              </NavLink>
            ))}
          </nav>

          {/* User menu */}
          <div className="flex-shrink-0 flex border-t border-neutral-200 p-4">
            <div className="flex items-center">
              <div className="flex-1">
                <div className="text-sm font-medium text-neutral-800">User</div>
                <div className="text-xs text-neutral-500">Manage your pantry</div>
              </div>
              <button
                onClick={handleLogout}
                className="ml-3 text-neutral-400 hover:text-neutral-600 text-sm font-medium"
              >
                Logout
              </button>
            </div>
          </div>
        </div>
      </div>

      {/* Main content */}
      <div className="flex flex-col flex-1 overflow-hidden">
        {/* Mobile top nav */}
<<<<<<< HEAD
        <div className="md-hidden bg-white border-b border-gray-200 px-4 py-4">
          <div className="flex items-center justify-between">
            <Logo size={24} variant="mono" />
=======
        <div className="md:hidden bg-white border-b border-neutral-200 px-4 py-4">
          <div className="flex items-center justify-between">
            <div className="flex items-center space-x-2">
              <span className="text-2xl">🍝</span>
              <span className="text-xl font-bold text-neutral-800">Al Dente</span>
            </div>
>>>>>>> f28015f9
            <button
              onClick={handleLogout}
              className="text-neutral-400 hover:text-neutral-600 text-sm font-medium"
            >
              Logout
            </button>
          </div>
        </div>

        {/* Mobile bottom nav */}
        <div className="md:hidden fixed bottom-0 left-0 right-0 bg-white border-t border-neutral-200 px-2 py-1">
          <nav className="flex justify-around">
            {navigation.map((item) => (
              <NavLink
                key={item.name}
                to={item.href}
                className={({ isActive }) =>
                  cn(
                    'flex flex-col items-center py-2 px-3 text-xs font-medium rounded transition-colors',
                    isActive
                      ? 'text-primary-600'
                      : 'text-neutral-600'
                  )
                }
              >
                <span className="text-lg mb-1">{item.icon}</span>
                {item.name}
              </NavLink>
            ))}
          </nav>
        </div>

        {/* Page content */}
        <main className="flex-1 relative overflow-y-auto focus:outline-none pb-16 md:pb-0">
          <div className="py-6">
            <div className="max-w-7xl mx-auto px-4 sm:px-6 md:px-8">
              <Outlet />
            </div>
          </div>
        </main>
      </div>
    </div>
  );
}<|MERGE_RESOLUTION|>--- conflicted
+++ resolved
@@ -23,16 +23,8 @@
       <div className="hidden md:flex md:w-64 md:flex-col">
         <div className="flex flex-col flex-grow border-r border-neutral-200 bg-white overflow-y-auto">
           {/* Logo */}
-<<<<<<< HEAD
           <div className="flex items-center flex-shrink-0 px-4 py-4 border-b border-gray-200">
             <Logo size={28} variant="mono" />
-=======
-          <div className="flex items-center flex-shrink-0 px-4 py-4 border-b border-neutral-200">
-            <div className="flex items-center space-x-2">
-              <span className="text-2xl">🍝</span>
-              <span className="text-xl font-bold text-neutral-800">Al Dente</span>
-            </div>
->>>>>>> f28015f9
           </div>
 
           {/* Navigation */}
@@ -77,18 +69,9 @@
       {/* Main content */}
       <div className="flex flex-col flex-1 overflow-hidden">
         {/* Mobile top nav */}
-<<<<<<< HEAD
         <div className="md-hidden bg-white border-b border-gray-200 px-4 py-4">
           <div className="flex items-center justify-between">
             <Logo size={24} variant="mono" />
-=======
-        <div className="md:hidden bg-white border-b border-neutral-200 px-4 py-4">
-          <div className="flex items-center justify-between">
-            <div className="flex items-center space-x-2">
-              <span className="text-2xl">🍝</span>
-              <span className="text-xl font-bold text-neutral-800">Al Dente</span>
-            </div>
->>>>>>> f28015f9
             <button
               onClick={handleLogout}
               className="text-neutral-400 hover:text-neutral-600 text-sm font-medium"
