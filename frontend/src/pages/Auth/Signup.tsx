--- conflicted
+++ resolved
@@ -52,14 +52,8 @@
       <div className="max-w-md w-full">
         {/* Header */}
         <div className="text-center mb-8">
-<<<<<<< HEAD
           <Link to="/" className="inline-flex items-center justify-center">
             <Logo size={32} variant="mono" />
-=======
-          <Link to="/" className="inline-flex items-center space-x-2 text-2xl font-bold text-primary-500">
-            <span>🍝</span>
-            <span>Al Dente</span>
->>>>>>> f28015f9
           </Link>
           <h2 className="mt-6 text-3xl font-bold text-neutral-800">
             Create your account
