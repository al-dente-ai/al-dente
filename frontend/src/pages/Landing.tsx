import { Link } from 'react-router-dom';
import { Logo } from '../components/ui';
import { useIsAuthenticated } from '../store';

export default function Landing() {
  const isAuthenticated = useIsAuthenticated();

  return (
    <div className="min-h-screen bg-gradient-to-br from-accent-50 to-white">
      {/* Header */}
      <header className="px-6 py-4">
        <nav className="mx-auto flex max-w-6xl items-center justify-between">
<<<<<<< HEAD
          <Logo size={28} variant="mono" />
=======
          <div className="flex items-center space-x-2">
            <div className="text-2xl font-bold text-primary-500">🍝</div>
            <span className="text-xl font-bold text-neutral-800">Al Dente</span>
          </div>
>>>>>>> f28015f9
          <div className="flex items-center space-x-4">
            {isAuthenticated ? (
              <Link
                to="/app"
                className="btn btn-primary"
              >
                Dashboard
              </Link>
            ) : (
              <>
                <Link
                  to="/login"
                  className="btn btn-secondary"
                >
                  Login
                </Link>
                <Link
                  to="/signup"
                  className="btn btn-primary"
                >
                  Sign Up
                </Link>
              </>
            )}
          </div>
        </nav>
      </header>

      {/* Hero Section */}
      <main className="mx-auto max-w-6xl px-6 py-16">
        <div className="text-center">
          <h1 className="mb-6 text-5xl font-bold text-neutral-800">
            Smart Pantry Management &
            <span className="text-primary-500"> AI Recipe Generation</span>
          </h1>
          <p className="mb-8 text-xl text-neutral-600">
            Track your pantry items with AI-powered image recognition and generate personalized recipes based on what you have available.
          </p>
          <div className="flex justify-center space-x-4">
            <Link
              to="/signup"
              className="btn btn-primary text-lg px-8 py-3"
            >
              Get Started
            </Link>
            <Link
              to="#how-it-works"
              className="btn btn-secondary text-lg px-8 py-3"
            >
              How It Works
            </Link>
          </div>
        </div>

        {/* How It Works */}
        <section id="how-it-works" className="mt-24">
          <h2 className="mb-12 text-center text-3xl font-bold text-neutral-800">
            How It Works
          </h2>
          <div className="grid gap-8 md:grid-cols-3">
            <div className="card text-center">
              <div className="mb-4 text-4xl">📸</div>
              <h3 className="mb-2 text-xl font-semibold text-neutral-800">1. Scan</h3>
              <p className="text-neutral-600">
                Upload photos of your food items and let AI automatically identify and categorize them.
              </p>
            </div>
            <div className="card text-center">
              <div className="mb-4 text-4xl">📦</div>
              <h3 className="mb-2 text-xl font-semibold text-neutral-800">2. Track</h3>
              <p className="text-neutral-600">
                Manage your pantry inventory with expiry dates, categories, and smart search features.
              </p>
            </div>
            <div className="card text-center">
              <div className="mb-4 text-4xl">👨‍🍳</div>
              <h3 className="mb-2 text-xl font-semibold text-neutral-800">3. Cook</h3>
              <p className="text-neutral-600">
                Generate personalized recipes based on your available ingredients with AI assistance.
              </p>
            </div>
          </div>
        </section>

        {/* Features */}
        <section className="mt-24">
          <h2 className="mb-12 text-center text-3xl font-bold text-neutral-800">
            Features
          </h2>
          <div className="grid gap-8 md:grid-cols-2 lg:grid-cols-4">
            <div className="card">
              <h3 className="mb-2 text-lg font-semibold text-neutral-800">AI Food Recognition</h3>
              <p className="text-neutral-600">
                Advanced computer vision to identify food items from photos.
              </p>
            </div>
            <div className="card">
              <h3 className="mb-2 text-lg font-semibold text-neutral-800">Smart Expiry Tracking</h3>
              <p className="text-neutral-600">
                Never waste food again with intelligent expiry date monitoring.
              </p>
            </div>
            <div className="card">
              <h3 className="mb-2 text-lg font-semibold text-neutral-800">Recipe Generation</h3>
              <p className="text-neutral-600">
                AI-powered recipe suggestions based on your pantry contents.
              </p>
            </div>
            <div className="card">
              <h3 className="mb-2 text-lg font-semibold text-neutral-800">Search & Filter</h3>
              <p className="text-neutral-600">
                Powerful search and filtering to find exactly what you need.
              </p>
            </div>
          </div>
        </section>
      </main>

      {/* Footer */}
      <footer className="border-t border-neutral-200 py-8">
        <div className="mx-auto max-w-6xl px-6 text-center text-neutral-600">
          <p>&copy; 2024 Al Dente. All rights reserved.</p>
        </div>
      </footer>
    </div>
  );
}<|MERGE_RESOLUTION|>--- conflicted
+++ resolved
@@ -10,14 +10,7 @@
       {/* Header */}
       <header className="px-6 py-4">
         <nav className="mx-auto flex max-w-6xl items-center justify-between">
-<<<<<<< HEAD
           <Logo size={28} variant="mono" />
-=======
-          <div className="flex items-center space-x-2">
-            <div className="text-2xl font-bold text-primary-500">🍝</div>
-            <span className="text-xl font-bold text-neutral-800">Al Dente</span>
-          </div>
->>>>>>> f28015f9
           <div className="flex items-center space-x-4">
             {isAuthenticated ? (
               <Link
