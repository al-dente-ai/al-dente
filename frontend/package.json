{
  "name": "al-dente-frontend",
  "private": true,
  "version": "1.0.0",
  "type": "module",
  "scripts": {
    "dev": "vite",
    "build": "tsc && vite build",
    "lint": "eslint . --ext ts,tsx --report-unused-disable-directives --max-warnings 0",
    "format": "prettier --write .",
    "preview": "vite preview"
  },
  "dependencies": {
    "@hookform/resolvers": "^3.3.2",
    "axios": "^1.6.2",
    "clsx": "^2.0.0",
    "immer": "^10.0.3",
<<<<<<< HEAD
=======
    "prettier": "3.6.2",
>>>>>>> 107582a1
    "react": "^18.2.0",
    "react-dom": "^18.2.0",
    "react-hook-form": "^7.48.2",
    "react-router-dom": "^6.20.1",
<<<<<<< HEAD
    "validator": "^13.15.15",
=======
>>>>>>> 107582a1
    "zod": "^3.22.4",
    "zustand": "^4.4.7"
  },
  "devDependencies": {
    "@types/react": "^18.2.43",
    "@types/react-dom": "^18.2.17",
    "@types/validator": "^13.15.3",
    "@typescript-eslint/eslint-plugin": "^6.14.0",
    "@typescript-eslint/parser": "^6.14.0",
    "@vitejs/plugin-react": "^4.2.1",
    "autoprefixer": "^10.4.16",
    "eslint": "^8.55.0",
    "eslint-plugin-react-hooks": "^4.6.0",
    "eslint-plugin-react-refresh": "^0.4.5",
    "postcss": "^8.4.32",
    "tailwindcss": "^3.3.6",
    "typescript": "^5.2.2",
    "vite": "^7.1.9"
  }
}<|MERGE_RESOLUTION|>--- conflicted
+++ resolved
@@ -15,18 +15,12 @@
     "axios": "^1.6.2",
     "clsx": "^2.0.0",
     "immer": "^10.0.3",
-<<<<<<< HEAD
-=======
     "prettier": "3.6.2",
->>>>>>> 107582a1
     "react": "^18.2.0",
     "react-dom": "^18.2.0",
     "react-hook-form": "^7.48.2",
     "react-router-dom": "^6.20.1",
-<<<<<<< HEAD
     "validator": "^13.15.15",
-=======
->>>>>>> 107582a1
     "zod": "^3.22.4",
     "zustand": "^4.4.7"
   },
